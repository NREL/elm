# -*- coding: utf-8 -*-
"""ELM Web Scraping - Google search."""
import pprint
import asyncio
import logging
from itertools import zip_longest, chain
from contextlib import AsyncExitStack

from playwright.async_api import (
    async_playwright,
    TimeoutError as PlaywrightTimeoutError,
)

from elm.web.document import PDFDocument
from elm.web.file_loader import AsyncFileLoader
from elm.web.utilities import clean_search_query


logger = logging.getLogger(__name__)
_SEARCH_RESULT_TAG = '[jsname="UWckNb"]'


class PlaywrightGoogleLinkSearch:
    """Search for top results on google and return their links

    Purpose:
        Search Google using Playwright engine.
    Responsibilities:
        1. Launch browser using Playwright and navigate to Google.
        2. Submit a query to Google Search.
        3. Get list of resulting URLs.
    Key Relationships:
        Relies on `Playwright <https://playwright.dev/python/>`_ for
        web access.

    .. end desc
    """

    EXPECTED_RESULTS_PER_PAGE = 10
    """Number of results displayed per Google page. """

    PAGE_LOAD_TIMEOUT = 90_000
    """Default page load timeout value in milliseconds"""

    def __init__(self, **launch_kwargs):
        """

        Parameters
        ----------
        **launch_kwargs
            Keyword arguments to be passed to
            `playwright.chromium.launch`. For example, you can pass
            ``headless=False, slow_mo=50`` for a visualization of the
            search.
        """
        self.launch_kwargs = launch_kwargs
        self._browser = None

    async def _load_browser(self, pw_instance):
        """Launch a chromium instance and load a page"""
        self._browser = await pw_instance.chromium.launch(**self.launch_kwargs)

    async def _close_browser(self):
        """Close browser instance and reset internal attributes"""
        logger.trace("Closing browser...")
        await self._browser.close()
        self._browser = None

    async def _search(self, query, num_results=10):
        """Search google for links related to a query."""
        logger.debug("Searching Google: %r", query)
        num_results = min(num_results, self.EXPECTED_RESULTS_PER_PAGE)

        logger.trace("Loading browser page for query: %r", query)
        page = await self._browser.new_page()
        logger.trace("Navigating to google for query: %r", query)
        await _navigate_to_google(page, timeout=self.PAGE_LOAD_TIMEOUT)
        logger.trace("Performing google search for query: %r", query)
        await _perform_google_search(page, query)
        logger.trace("Extracting links for query: %r", query)
        return await _extract_links(page, num_results)

    async def _skip_exc_search(self, query, num_results=10):
        """Perform search while ignoring timeout errors"""
        try:
            return await self._search(query, num_results=num_results)
        except PlaywrightTimeoutError as e:
            logger.exception(e)
            return []

    async def _get_links(self, queries, num_results):
        """Get links for multiple queries"""
        outer_task_name = asyncio.current_task().get_name()
        async with async_playwright() as pw_instance:
            await self._load_browser(pw_instance)
            searches = [
                asyncio.create_task(
                    self._skip_exc_search(query, num_results=num_results),
                    name=outer_task_name,
                )
                for query in queries
            ]
            logger.trace("Kicking off search for %d queries", len(searches))
            results = await asyncio.gather(*searches)
            logger.trace("Got results for link search:\n%r", results)
            await self._close_browser()
        return results

    async def results(self, *queries, num_results=10):
        """Retrieve links for the first `num_results` of each query.

        This function executes a google search for each input query and
        returns a list of links corresponding to the top `num_results`.

        Parameters
        ----------
        num_results : int, optional
            Number of top results to retrieve for each query. Note that
            this value can never exceed the number of results per page
            (typically 10). If you pass in a larger value, it will be
            reduced to the number of results per page.
            By default, ``10``.

        Returns
        -------
        list
            List equal to the length of the input queries, where each
            entry is another list containing the top `num_results`
            links.
        """
        queries = map(clean_search_query, queries)
        return await self._get_links(queries, num_results)


async def google_results_as_docs(
    queries,
    num_urls=None,
    browser_semaphore=None,
    task_name=None,
    **file_loader_kwargs,
):
    """Retrieve top ``N`` google search results as document instances.

    Parameters
    ----------
    queries : collection of str
        Collection of strings representing google queries. Documents for
        the top `num_urls` google search results (from all of these
        queries _combined_ will be returned from this function.
    num_urls : int, optional
        Number of unique top Google search result to return as docs. The
        google search results from all queries are interleaved and the
        top `num_urls` unique URL's are downloaded as docs. If this
        number is less than ``len(queries)``, some of your queries may
        not contribute to the final output. By default, ``None``, which
        sets ``num_urls = 3 * len(queries)``.
    browser_semaphore : :class:`asyncio.Semaphore`, optional
        Semaphore instance that can be used to limit the number of
        playwright browsers open concurrently. If ``None``, no limits
        are applied. By default, ``None``.
    task_name : str, optional
        Optional task name to use in :func:`asyncio.create_task`.
        By default, ``None``.
    **file_loader_kwargs
        Keyword-argument pairs to initialize
        :class:`elm.web.file_loader.AsyncFileLoader` with. If found, the
        "pw_launch_kwargs" key in these will also be used to initialize
        the :class:`elm.web.google_search.PlaywrightGoogleLinkSearch`
        used for the google URL search. By default, ``None``.

    Returns
    -------
    list of :class:`elm.web.document.BaseDocument`
        List of documents representing the top `num_urls` results from
        the google searches across all `queries`.
    """
    pw_launch_kwargs = file_loader_kwargs.get("pw_launch_kwargs", {})
    urls = await _find_urls(
        queries,
        num_results=10,
        browser_sem=browser_semaphore,
        task_name=task_name,
        **pw_launch_kwargs
    )
    num_urls = num_urls or 3 * len(queries)
    urls = _down_select_urls(urls, num_urls=num_urls)
    logger.debug("Downloading documents for URLS: \n\t-%s", "\n\t-".join(urls))
    docs = await _load_docs(urls, browser_semaphore, **file_loader_kwargs)
    return docs


async def filter_documents(
    documents, validation_coroutine, task_name=None, **kwargs
):
    """Filter documents by applying a filter function to each.

    Parameters
    ----------
    documents : iter of :class:`elm.web.document.BaseDocument`
        Iterable of documents to filter.
    validation_coroutine : coroutine
        A coroutine that returns ``False`` if the document should be
        discarded and ``True`` otherwise. This function should take a
        single :class:`elm.web.document.BaseDocument` instance as the
        first argument. The function may have other arguments, which
        will be passed down using `**kwargs`.
    task_name : str, optional
        Optional task name to use in :func:`asyncio.create_task`.
        By default, ``None``.
    **kwargs
        Keyword-argument pairs to pass to `validation_coroutine`. This
        should not include the document instance itself, which will be
        independently passed in as the first argument.

    Returns
    -------
    list of :class:`elm.web.document.BaseDocument`
        List of documents that passed the validation check, sorted by
        text length, with PDF documents taking the highest precedence.
    """
    searchers = [
        asyncio.create_task(
            validation_coroutine(doc, **kwargs), name=task_name
        )
        for doc in documents
    ]
    output = await asyncio.gather(*searchers)
    filtered_docs = [doc for doc, check in zip(documents, output) if check]
    return sorted(
        filtered_docs,
        key=lambda doc: (not isinstance(doc, PDFDocument), len(doc.text)),
    )


async def _find_urls(
    queries, num_results=10, browser_sem=None, task_name=None, **kwargs
):
    """Parse google search output for URLs."""
    searchers = [
        asyncio.create_task(
            _search_single(
                query, browser_sem, num_results=num_results, **kwargs
            ),
            name=task_name,
        )
        for query in queries
    ]
    return await asyncio.gather(*searchers)


async def _search_single(question, browser_sem, num_results=10, **kwargs):
    """Perform a single google search."""
    if browser_sem is None:
        browser_sem = AsyncExitStack()

    search_engine = PlaywrightGoogleLinkSearch(**kwargs)
    logger.trace("Single search browser_semaphore=%r", browser_sem)
    async with browser_sem:
        logger.trace("Starting search for %r with browser_semaphore=%r",
                     question, browser_sem)
        return await search_engine.results(question, num_results=num_results)


def _down_select_urls(search_results, num_urls=5):
    """Select the top 5 URLs."""
    all_urls = chain.from_iterable(
        zip_longest(*[results[0] for results in search_results])
    )
    urls = set()
    for url in all_urls:
        if not url:
            continue
        urls.add(url)
        if len(urls) == num_urls:
            break
    return urls


async def _load_docs(urls, browser_semaphore=None, **kwargs):
    """Load a document for each input URL."""
    logger.trace("Downloading docs for the following URL's:\n%r", urls)
    logger.trace("kwargs for AsyncFileLoader:\n%s",
                 pprint.PrettyPrinter().pformat(kwargs))
    file_loader = AsyncFileLoader(
        browser_semaphore=browser_semaphore, **kwargs
    )
    docs = await file_loader.fetch_all(*urls)

<<<<<<< HEAD
    logger.debug(
        "Loaded the following number of pages for docs:\n%s",
        pprint.PrettyPrinter().pformat(
            {
                doc.metadata.get("source", "Unknown"): len(doc.pages)
                for doc in docs
            }
        ),
    )
=======
    page_lens = {doc.metadata.get("source", "Unknown"): len(doc.pages)
                 for doc in docs}
    logger.debug("Loaded the following number of pages for docs:\n%s",
                 pprint.PrettyPrinter().pformat(page_lens))
>>>>>>> 6346376c
    return [doc for doc in docs if not doc.empty]


async def _navigate_to_google(page, timeout=90_000):
    """Navigate to Google domain."""
    await page.goto("https://www.google.com")
    logger.trace("Waiting for google to load")
    await page.wait_for_load_state("networkidle", timeout=timeout)


async def _perform_google_search(page, search_query):
    """Fill in search bar with user query and click search button"""
    logger.trace("Finding search bar for query: %r", search_query)
    await page.get_by_label("Search", exact=True).fill(search_query)
    logger.trace("Closing autofill for query: %r", search_query)
    await _close_autofill_suggestions(page)
    logger.trace("Hitting search button for query: %r", search_query)
    await page.get_by_role("button", name="Google Search").click()


async def _close_autofill_suggestions(page):
    """Google autofill suggestions often get in way of search button.

    We get around this by closing the suggestion dropdown before
    looking for the search button. Looking for the "Google Search"
    button doesn't work because it is sometimes obscured by the dropdown
    menu. Clicking the "Google" logo can also fail when they add
    seasonal links/images (e.g. holiday logos). Current solutions is to
    look for a specific div at the top of the page.
    """
    await page.locator("#gb").click()


async def _extract_links(page, num_results):
    """Extract links for top `num_results` on page"""
    links = await asyncio.to_thread(page.locator, _SEARCH_RESULT_TAG)
    return [
        await links.nth(i).get_attribute("href") for i in range(num_results)
    ]
<|MERGE_RESOLUTION|>--- conflicted
+++ resolved
@@ -1,343 +1,331 @@
-# -*- coding: utf-8 -*-
-"""ELM Web Scraping - Google search."""
-import pprint
-import asyncio
-import logging
-from itertools import zip_longest, chain
-from contextlib import AsyncExitStack
-
-from playwright.async_api import (
-    async_playwright,
-    TimeoutError as PlaywrightTimeoutError,
-)
-
-from elm.web.document import PDFDocument
-from elm.web.file_loader import AsyncFileLoader
-from elm.web.utilities import clean_search_query
-
-
-logger = logging.getLogger(__name__)
-_SEARCH_RESULT_TAG = '[jsname="UWckNb"]'
-
-
-class PlaywrightGoogleLinkSearch:
-    """Search for top results on google and return their links
-
-    Purpose:
-        Search Google using Playwright engine.
-    Responsibilities:
-        1. Launch browser using Playwright and navigate to Google.
-        2. Submit a query to Google Search.
-        3. Get list of resulting URLs.
-    Key Relationships:
-        Relies on `Playwright <https://playwright.dev/python/>`_ for
-        web access.
-
-    .. end desc
-    """
-
-    EXPECTED_RESULTS_PER_PAGE = 10
-    """Number of results displayed per Google page. """
-
-    PAGE_LOAD_TIMEOUT = 90_000
-    """Default page load timeout value in milliseconds"""
-
-    def __init__(self, **launch_kwargs):
-        """
-
-        Parameters
-        ----------
-        **launch_kwargs
-            Keyword arguments to be passed to
-            `playwright.chromium.launch`. For example, you can pass
-            ``headless=False, slow_mo=50`` for a visualization of the
-            search.
-        """
-        self.launch_kwargs = launch_kwargs
-        self._browser = None
-
-    async def _load_browser(self, pw_instance):
-        """Launch a chromium instance and load a page"""
-        self._browser = await pw_instance.chromium.launch(**self.launch_kwargs)
-
-    async def _close_browser(self):
-        """Close browser instance and reset internal attributes"""
-        logger.trace("Closing browser...")
-        await self._browser.close()
-        self._browser = None
-
-    async def _search(self, query, num_results=10):
-        """Search google for links related to a query."""
-        logger.debug("Searching Google: %r", query)
-        num_results = min(num_results, self.EXPECTED_RESULTS_PER_PAGE)
-
-        logger.trace("Loading browser page for query: %r", query)
-        page = await self._browser.new_page()
-        logger.trace("Navigating to google for query: %r", query)
-        await _navigate_to_google(page, timeout=self.PAGE_LOAD_TIMEOUT)
-        logger.trace("Performing google search for query: %r", query)
-        await _perform_google_search(page, query)
-        logger.trace("Extracting links for query: %r", query)
-        return await _extract_links(page, num_results)
-
-    async def _skip_exc_search(self, query, num_results=10):
-        """Perform search while ignoring timeout errors"""
-        try:
-            return await self._search(query, num_results=num_results)
-        except PlaywrightTimeoutError as e:
-            logger.exception(e)
-            return []
-
-    async def _get_links(self, queries, num_results):
-        """Get links for multiple queries"""
-        outer_task_name = asyncio.current_task().get_name()
-        async with async_playwright() as pw_instance:
-            await self._load_browser(pw_instance)
-            searches = [
-                asyncio.create_task(
-                    self._skip_exc_search(query, num_results=num_results),
-                    name=outer_task_name,
-                )
-                for query in queries
-            ]
-            logger.trace("Kicking off search for %d queries", len(searches))
-            results = await asyncio.gather(*searches)
-            logger.trace("Got results for link search:\n%r", results)
-            await self._close_browser()
-        return results
-
-    async def results(self, *queries, num_results=10):
-        """Retrieve links for the first `num_results` of each query.
-
-        This function executes a google search for each input query and
-        returns a list of links corresponding to the top `num_results`.
-
-        Parameters
-        ----------
-        num_results : int, optional
-            Number of top results to retrieve for each query. Note that
-            this value can never exceed the number of results per page
-            (typically 10). If you pass in a larger value, it will be
-            reduced to the number of results per page.
-            By default, ``10``.
-
-        Returns
-        -------
-        list
-            List equal to the length of the input queries, where each
-            entry is another list containing the top `num_results`
-            links.
-        """
-        queries = map(clean_search_query, queries)
-        return await self._get_links(queries, num_results)
-
-
-async def google_results_as_docs(
-    queries,
-    num_urls=None,
-    browser_semaphore=None,
-    task_name=None,
-    **file_loader_kwargs,
-):
-    """Retrieve top ``N`` google search results as document instances.
-
-    Parameters
-    ----------
-    queries : collection of str
-        Collection of strings representing google queries. Documents for
-        the top `num_urls` google search results (from all of these
-        queries _combined_ will be returned from this function.
-    num_urls : int, optional
-        Number of unique top Google search result to return as docs. The
-        google search results from all queries are interleaved and the
-        top `num_urls` unique URL's are downloaded as docs. If this
-        number is less than ``len(queries)``, some of your queries may
-        not contribute to the final output. By default, ``None``, which
-        sets ``num_urls = 3 * len(queries)``.
-    browser_semaphore : :class:`asyncio.Semaphore`, optional
-        Semaphore instance that can be used to limit the number of
-        playwright browsers open concurrently. If ``None``, no limits
-        are applied. By default, ``None``.
-    task_name : str, optional
-        Optional task name to use in :func:`asyncio.create_task`.
-        By default, ``None``.
-    **file_loader_kwargs
-        Keyword-argument pairs to initialize
-        :class:`elm.web.file_loader.AsyncFileLoader` with. If found, the
-        "pw_launch_kwargs" key in these will also be used to initialize
-        the :class:`elm.web.google_search.PlaywrightGoogleLinkSearch`
-        used for the google URL search. By default, ``None``.
-
-    Returns
-    -------
-    list of :class:`elm.web.document.BaseDocument`
-        List of documents representing the top `num_urls` results from
-        the google searches across all `queries`.
-    """
-    pw_launch_kwargs = file_loader_kwargs.get("pw_launch_kwargs", {})
-    urls = await _find_urls(
-        queries,
-        num_results=10,
-        browser_sem=browser_semaphore,
-        task_name=task_name,
-        **pw_launch_kwargs
-    )
-    num_urls = num_urls or 3 * len(queries)
-    urls = _down_select_urls(urls, num_urls=num_urls)
-    logger.debug("Downloading documents for URLS: \n\t-%s", "\n\t-".join(urls))
-    docs = await _load_docs(urls, browser_semaphore, **file_loader_kwargs)
-    return docs
-
-
-async def filter_documents(
-    documents, validation_coroutine, task_name=None, **kwargs
-):
-    """Filter documents by applying a filter function to each.
-
-    Parameters
-    ----------
-    documents : iter of :class:`elm.web.document.BaseDocument`
-        Iterable of documents to filter.
-    validation_coroutine : coroutine
-        A coroutine that returns ``False`` if the document should be
-        discarded and ``True`` otherwise. This function should take a
-        single :class:`elm.web.document.BaseDocument` instance as the
-        first argument. The function may have other arguments, which
-        will be passed down using `**kwargs`.
-    task_name : str, optional
-        Optional task name to use in :func:`asyncio.create_task`.
-        By default, ``None``.
-    **kwargs
-        Keyword-argument pairs to pass to `validation_coroutine`. This
-        should not include the document instance itself, which will be
-        independently passed in as the first argument.
-
-    Returns
-    -------
-    list of :class:`elm.web.document.BaseDocument`
-        List of documents that passed the validation check, sorted by
-        text length, with PDF documents taking the highest precedence.
-    """
-    searchers = [
-        asyncio.create_task(
-            validation_coroutine(doc, **kwargs), name=task_name
-        )
-        for doc in documents
-    ]
-    output = await asyncio.gather(*searchers)
-    filtered_docs = [doc for doc, check in zip(documents, output) if check]
-    return sorted(
-        filtered_docs,
-        key=lambda doc: (not isinstance(doc, PDFDocument), len(doc.text)),
-    )
-
-
-async def _find_urls(
-    queries, num_results=10, browser_sem=None, task_name=None, **kwargs
-):
-    """Parse google search output for URLs."""
-    searchers = [
-        asyncio.create_task(
-            _search_single(
-                query, browser_sem, num_results=num_results, **kwargs
-            ),
-            name=task_name,
-        )
-        for query in queries
-    ]
-    return await asyncio.gather(*searchers)
-
-
-async def _search_single(question, browser_sem, num_results=10, **kwargs):
-    """Perform a single google search."""
-    if browser_sem is None:
-        browser_sem = AsyncExitStack()
-
-    search_engine = PlaywrightGoogleLinkSearch(**kwargs)
-    logger.trace("Single search browser_semaphore=%r", browser_sem)
-    async with browser_sem:
-        logger.trace("Starting search for %r with browser_semaphore=%r",
-                     question, browser_sem)
-        return await search_engine.results(question, num_results=num_results)
-
-
-def _down_select_urls(search_results, num_urls=5):
-    """Select the top 5 URLs."""
-    all_urls = chain.from_iterable(
-        zip_longest(*[results[0] for results in search_results])
-    )
-    urls = set()
-    for url in all_urls:
-        if not url:
-            continue
-        urls.add(url)
-        if len(urls) == num_urls:
-            break
-    return urls
-
-
-async def _load_docs(urls, browser_semaphore=None, **kwargs):
-    """Load a document for each input URL."""
-    logger.trace("Downloading docs for the following URL's:\n%r", urls)
-    logger.trace("kwargs for AsyncFileLoader:\n%s",
-                 pprint.PrettyPrinter().pformat(kwargs))
-    file_loader = AsyncFileLoader(
-        browser_semaphore=browser_semaphore, **kwargs
-    )
-    docs = await file_loader.fetch_all(*urls)
-
-<<<<<<< HEAD
-    logger.debug(
-        "Loaded the following number of pages for docs:\n%s",
-        pprint.PrettyPrinter().pformat(
-            {
-                doc.metadata.get("source", "Unknown"): len(doc.pages)
-                for doc in docs
-            }
-        ),
-    )
-=======
-    page_lens = {doc.metadata.get("source", "Unknown"): len(doc.pages)
-                 for doc in docs}
-    logger.debug("Loaded the following number of pages for docs:\n%s",
-                 pprint.PrettyPrinter().pformat(page_lens))
->>>>>>> 6346376c
-    return [doc for doc in docs if not doc.empty]
-
-
-async def _navigate_to_google(page, timeout=90_000):
-    """Navigate to Google domain."""
-    await page.goto("https://www.google.com")
-    logger.trace("Waiting for google to load")
-    await page.wait_for_load_state("networkidle", timeout=timeout)
-
-
-async def _perform_google_search(page, search_query):
-    """Fill in search bar with user query and click search button"""
-    logger.trace("Finding search bar for query: %r", search_query)
-    await page.get_by_label("Search", exact=True).fill(search_query)
-    logger.trace("Closing autofill for query: %r", search_query)
-    await _close_autofill_suggestions(page)
-    logger.trace("Hitting search button for query: %r", search_query)
-    await page.get_by_role("button", name="Google Search").click()
-
-
-async def _close_autofill_suggestions(page):
-    """Google autofill suggestions often get in way of search button.
-
-    We get around this by closing the suggestion dropdown before
-    looking for the search button. Looking for the "Google Search"
-    button doesn't work because it is sometimes obscured by the dropdown
-    menu. Clicking the "Google" logo can also fail when they add
-    seasonal links/images (e.g. holiday logos). Current solutions is to
-    look for a specific div at the top of the page.
-    """
-    await page.locator("#gb").click()
-
-
-async def _extract_links(page, num_results):
-    """Extract links for top `num_results` on page"""
-    links = await asyncio.to_thread(page.locator, _SEARCH_RESULT_TAG)
-    return [
-        await links.nth(i).get_attribute("href") for i in range(num_results)
-    ]
+# -*- coding: utf-8 -*-
+"""ELM Web Scraping - Google search."""
+import pprint
+import asyncio
+import logging
+from itertools import zip_longest, chain
+from contextlib import AsyncExitStack
+
+from playwright.async_api import (
+    async_playwright,
+    TimeoutError as PlaywrightTimeoutError,
+)
+
+from elm.web.document import PDFDocument
+from elm.web.file_loader import AsyncFileLoader
+from elm.web.utilities import clean_search_query
+
+
+logger = logging.getLogger(__name__)
+_SEARCH_RESULT_TAG = '[jsname="UWckNb"]'
+
+
+class PlaywrightGoogleLinkSearch:
+    """Search for top results on google and return their links
+
+    Purpose:
+        Search Google using Playwright engine.
+    Responsibilities:
+        1. Launch browser using Playwright and navigate to Google.
+        2. Submit a query to Google Search.
+        3. Get list of resulting URLs.
+    Key Relationships:
+        Relies on `Playwright <https://playwright.dev/python/>`_ for
+        web access.
+
+    .. end desc
+    """
+
+    EXPECTED_RESULTS_PER_PAGE = 10
+    """Number of results displayed per Google page. """
+
+    PAGE_LOAD_TIMEOUT = 90_000
+    """Default page load timeout value in milliseconds"""
+
+    def __init__(self, **launch_kwargs):
+        """
+
+        Parameters
+        ----------
+        **launch_kwargs
+            Keyword arguments to be passed to
+            `playwright.chromium.launch`. For example, you can pass
+            ``headless=False, slow_mo=50`` for a visualization of the
+            search.
+        """
+        self.launch_kwargs = launch_kwargs
+        self._browser = None
+
+    async def _load_browser(self, pw_instance):
+        """Launch a chromium instance and load a page"""
+        self._browser = await pw_instance.chromium.launch(**self.launch_kwargs)
+
+    async def _close_browser(self):
+        """Close browser instance and reset internal attributes"""
+        logger.trace("Closing browser...")
+        await self._browser.close()
+        self._browser = None
+
+    async def _search(self, query, num_results=10):
+        """Search google for links related to a query."""
+        logger.debug("Searching Google: %r", query)
+        num_results = min(num_results, self.EXPECTED_RESULTS_PER_PAGE)
+
+        logger.trace("Loading browser page for query: %r", query)
+        page = await self._browser.new_page()
+        logger.trace("Navigating to google for query: %r", query)
+        await _navigate_to_google(page, timeout=self.PAGE_LOAD_TIMEOUT)
+        logger.trace("Performing google search for query: %r", query)
+        await _perform_google_search(page, query)
+        logger.trace("Extracting links for query: %r", query)
+        return await _extract_links(page, num_results)
+
+    async def _skip_exc_search(self, query, num_results=10):
+        """Perform search while ignoring timeout errors"""
+        try:
+            return await self._search(query, num_results=num_results)
+        except PlaywrightTimeoutError as e:
+            logger.exception(e)
+            return []
+
+    async def _get_links(self, queries, num_results):
+        """Get links for multiple queries"""
+        outer_task_name = asyncio.current_task().get_name()
+        async with async_playwright() as pw_instance:
+            await self._load_browser(pw_instance)
+            searches = [
+                asyncio.create_task(
+                    self._skip_exc_search(query, num_results=num_results),
+                    name=outer_task_name,
+                )
+                for query in queries
+            ]
+            logger.trace("Kicking off search for %d queries", len(searches))
+            results = await asyncio.gather(*searches)
+            logger.trace("Got results for link search:\n%r", results)
+            await self._close_browser()
+        return results
+
+    async def results(self, *queries, num_results=10):
+        """Retrieve links for the first `num_results` of each query.
+
+        This function executes a google search for each input query and
+        returns a list of links corresponding to the top `num_results`.
+
+        Parameters
+        ----------
+        num_results : int, optional
+            Number of top results to retrieve for each query. Note that
+            this value can never exceed the number of results per page
+            (typically 10). If you pass in a larger value, it will be
+            reduced to the number of results per page.
+            By default, ``10``.
+
+        Returns
+        -------
+        list
+            List equal to the length of the input queries, where each
+            entry is another list containing the top `num_results`
+            links.
+        """
+        queries = map(clean_search_query, queries)
+        return await self._get_links(queries, num_results)
+
+
+async def google_results_as_docs(
+    queries,
+    num_urls=None,
+    browser_semaphore=None,
+    task_name=None,
+    **file_loader_kwargs,
+):
+    """Retrieve top ``N`` google search results as document instances.
+
+    Parameters
+    ----------
+    queries : collection of str
+        Collection of strings representing google queries. Documents for
+        the top `num_urls` google search results (from all of these
+        queries _combined_ will be returned from this function.
+    num_urls : int, optional
+        Number of unique top Google search result to return as docs. The
+        google search results from all queries are interleaved and the
+        top `num_urls` unique URL's are downloaded as docs. If this
+        number is less than ``len(queries)``, some of your queries may
+        not contribute to the final output. By default, ``None``, which
+        sets ``num_urls = 3 * len(queries)``.
+    browser_semaphore : :class:`asyncio.Semaphore`, optional
+        Semaphore instance that can be used to limit the number of
+        playwright browsers open concurrently. If ``None``, no limits
+        are applied. By default, ``None``.
+    task_name : str, optional
+        Optional task name to use in :func:`asyncio.create_task`.
+        By default, ``None``.
+    **file_loader_kwargs
+        Keyword-argument pairs to initialize
+        :class:`elm.web.file_loader.AsyncFileLoader` with. If found, the
+        "pw_launch_kwargs" key in these will also be used to initialize
+        the :class:`elm.web.google_search.PlaywrightGoogleLinkSearch`
+        used for the google URL search. By default, ``None``.
+
+    Returns
+    -------
+    list of :class:`elm.web.document.BaseDocument`
+        List of documents representing the top `num_urls` results from
+        the google searches across all `queries`.
+    """
+    pw_launch_kwargs = file_loader_kwargs.get("pw_launch_kwargs", {})
+    urls = await _find_urls(
+        queries,
+        num_results=10,
+        browser_sem=browser_semaphore,
+        task_name=task_name,
+        **pw_launch_kwargs
+    )
+    num_urls = num_urls or 3 * len(queries)
+    urls = _down_select_urls(urls, num_urls=num_urls)
+    logger.debug("Downloading documents for URLS: \n\t-%s", "\n\t-".join(urls))
+    docs = await _load_docs(urls, browser_semaphore, **file_loader_kwargs)
+    return docs
+
+
+async def filter_documents(
+    documents, validation_coroutine, task_name=None, **kwargs
+):
+    """Filter documents by applying a filter function to each.
+
+    Parameters
+    ----------
+    documents : iter of :class:`elm.web.document.BaseDocument`
+        Iterable of documents to filter.
+    validation_coroutine : coroutine
+        A coroutine that returns ``False`` if the document should be
+        discarded and ``True`` otherwise. This function should take a
+        single :class:`elm.web.document.BaseDocument` instance as the
+        first argument. The function may have other arguments, which
+        will be passed down using `**kwargs`.
+    task_name : str, optional
+        Optional task name to use in :func:`asyncio.create_task`.
+        By default, ``None``.
+    **kwargs
+        Keyword-argument pairs to pass to `validation_coroutine`. This
+        should not include the document instance itself, which will be
+        independently passed in as the first argument.
+
+    Returns
+    -------
+    list of :class:`elm.web.document.BaseDocument`
+        List of documents that passed the validation check, sorted by
+        text length, with PDF documents taking the highest precedence.
+    """
+    searchers = [
+        asyncio.create_task(
+            validation_coroutine(doc, **kwargs), name=task_name
+        )
+        for doc in documents
+    ]
+    output = await asyncio.gather(*searchers)
+    filtered_docs = [doc for doc, check in zip(documents, output) if check]
+    return sorted(
+        filtered_docs,
+        key=lambda doc: (not isinstance(doc, PDFDocument), len(doc.text)),
+    )
+
+
+async def _find_urls(
+    queries, num_results=10, browser_sem=None, task_name=None, **kwargs
+):
+    """Parse google search output for URLs."""
+    searchers = [
+        asyncio.create_task(
+            _search_single(
+                query, browser_sem, num_results=num_results, **kwargs
+            ),
+            name=task_name,
+        )
+        for query in queries
+    ]
+    return await asyncio.gather(*searchers)
+
+
+async def _search_single(question, browser_sem, num_results=10, **kwargs):
+    """Perform a single google search."""
+    if browser_sem is None:
+        browser_sem = AsyncExitStack()
+
+    search_engine = PlaywrightGoogleLinkSearch(**kwargs)
+    logger.trace("Single search browser_semaphore=%r", browser_sem)
+    async with browser_sem:
+        logger.trace("Starting search for %r with browser_semaphore=%r",
+                     question, browser_sem)
+        return await search_engine.results(question, num_results=num_results)
+
+
+def _down_select_urls(search_results, num_urls=5):
+    """Select the top 5 URLs."""
+    all_urls = chain.from_iterable(
+        zip_longest(*[results[0] for results in search_results])
+    )
+    urls = set()
+    for url in all_urls:
+        if not url:
+            continue
+        urls.add(url)
+        if len(urls) == num_urls:
+            break
+    return urls
+
+
+async def _load_docs(urls, browser_semaphore=None, **kwargs):
+    """Load a document for each input URL."""
+    logger.trace("Downloading docs for the following URL's:\n%r", urls)
+    logger.trace("kwargs for AsyncFileLoader:\n%s",
+                 pprint.PrettyPrinter().pformat(kwargs))
+    file_loader = AsyncFileLoader(
+        browser_semaphore=browser_semaphore, **kwargs
+    )
+    docs = await file_loader.fetch_all(*urls)
+
+    page_lens = {doc.metadata.get("source", "Unknown"): len(doc.pages)
+                 for doc in docs}
+    logger.debug("Loaded the following number of pages for docs:\n%s",
+                 pprint.PrettyPrinter().pformat(page_lens))
+    return [doc for doc in docs if not doc.empty]
+
+
+async def _navigate_to_google(page, timeout=90_000):
+    """Navigate to Google domain."""
+    await page.goto("https://www.google.com")
+    logger.trace("Waiting for google to load")
+    await page.wait_for_load_state("networkidle", timeout=timeout)
+
+
+async def _perform_google_search(page, search_query):
+    """Fill in search bar with user query and click search button"""
+    logger.trace("Finding search bar for query: %r", search_query)
+    await page.get_by_label("Search", exact=True).fill(search_query)
+    logger.trace("Closing autofill for query: %r", search_query)
+    await _close_autofill_suggestions(page)
+    logger.trace("Hitting search button for query: %r", search_query)
+    await page.get_by_role("button", name="Google Search").click()
+
+
+async def _close_autofill_suggestions(page):
+    """Google autofill suggestions often get in way of search button.
+
+    We get around this by closing the suggestion dropdown before
+    looking for the search button. Looking for the "Google Search"
+    button doesn't work because it is sometimes obscured by the dropdown
+    menu. Clicking the "Google" logo can also fail when they add
+    seasonal links/images (e.g. holiday logos). Current solutions is to
+    look for a specific div at the top of the page.
+    """
+    await page.locator("#gb").click()
+
+
+async def _extract_links(page, num_results):
+    """Extract links for top `num_results` on page"""
+    links = await asyncio.to_thread(page.locator, _SEARCH_RESULT_TAG)
+    return [
+        await links.nth(i).get_attribute("href") for i in range(num_results)
+    ]