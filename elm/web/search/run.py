# -*- coding: utf-8 -*-
"""ELM Web Scraping - functions to run a search"""
import pprint
import asyncio
import random
import logging
from collections import namedtuple
from itertools import zip_longest, chain
from contextlib import AsyncExitStack

from elm.web.file_loader import AsyncFileLoader
from elm.web.search.bing import PlaywrightBingLinkSearch
from elm.web.search.duckduckgo import (APIDuckDuckGoSearch,
                                       PlaywrightDuckDuckGoLinkSearch)
from elm.web.search.dux import DuxDistributedGlobalSearch
from elm.web.search.google import (APIGoogleCSESearch, APISerperSearch,
                                   SerpAPIGoogleSearch,
                                   CamoufoxGoogleLinkSearch,
                                   PlaywrightGoogleCSELinkSearch,
                                   PlaywrightGoogleLinkSearch)
from elm.web.search.tavily import APITavilySearch
from elm.web.search.yahoo import PlaywrightYahooLinkSearch
from elm.exceptions import ELMKeyError, ELMInputError


logger = logging.getLogger(__name__)


_RESULTS_PER_QUERY = 10
_SE_OPT = namedtuple('_SE_OPT', ['se_class', 'uses_browser', 'kwg_key_name'])
SEARCH_ENGINE_OPTIONS = {
    "APIDuckDuckGoSearch": _SE_OPT(APIDuckDuckGoSearch, False,
                                   "ddg_api_kwargs"),
    "APIGoogleCSESearch": _SE_OPT(APIGoogleCSESearch, False,
                                  "google_cse_api_kwargs"),
    "APISerperSearch": _SE_OPT(APISerperSearch, False,
                               "google_serper_api_kwargs"),
    "SerpAPIGoogleSearch": _SE_OPT(SerpAPIGoogleSearch, False,
                                   "google_serpapi_kwargs"),
    "APITavilySearch": _SE_OPT(APITavilySearch, False, "tavily_api_kwargs"),
    "CamoufoxGoogleLinkSearch": _SE_OPT(CamoufoxGoogleLinkSearch, True,
                                        "cf_google_se_kwargs"),
    "DuxDistributedGlobalSearch": _SE_OPT(DuxDistributedGlobalSearch, False,
                                          "ddgs_kwargs"),
    "PlaywrightBingLinkSearch": _SE_OPT(PlaywrightBingLinkSearch, True,
                                        "pw_bing_se_kwargs"),
    "PlaywrightDuckDuckGoLinkSearch": _SE_OPT(PlaywrightDuckDuckGoLinkSearch,
                                              True, "pw_ddg_se_kwargs"),
    "PlaywrightGoogleCSELinkSearch": _SE_OPT(PlaywrightGoogleCSELinkSearch,
                                             True, "pw_google_cse_kwargs"),
    "PlaywrightGoogleLinkSearch": _SE_OPT(PlaywrightGoogleLinkSearch, True,
                                          "pw_google_se_kwargs"),
    "PlaywrightYahooLinkSearch": _SE_OPT(PlaywrightYahooLinkSearch, True,
                                         "pw_yahoo_se_kwargs")
}
"""Supported search engines"""
_DEFAULT_SE = ("PlaywrightGoogleLinkSearch", "PlaywrightDuckDuckGoLinkSearch",
               "DuxDistributedGlobalSearch")


async def web_search_links_as_docs(queries, search_engines=_DEFAULT_SE,
                                   num_urls=None, ignore_url_parts=None,
                                   search_semaphore=None,
                                   browser_semaphore=None, task_name=None,
                                   use_fallback_per_query=True,
                                   on_search_complete_hook=None,
                                   **kwargs):
    """Retrieve top ``N`` search results as document instances

    Parameters
    ----------
    queries : collection of str
        Collection of strings representing google queries. Documents for
        the top `num_urls` google search results (from all of these
        queries _combined_ will be returned from this function.
    search_engines : iterable of str
        Ordered collection of search engine names to attempt for web
        search. If the first search engine in the list returns a set
        of URLs, then iteration will end and documents for each URL will
        be returned. Otherwise, the next engine in this list will be
        used to run the web search. If this also fails, the next engine
        is used and so on. If all web searches fail, an empty list is
        returned. See :obj:`~elm.web.search.run.SEARCH_ENGINE_OPTIONS`
        for supported search engine options.
        By default, ``("PlaywrightGoogleLinkSearch",
        "PlaywrightDuckDuckGoLinkSearch",
        "DuxDistributedGlobalSearch")``.
    num_urls : int, optional
        Number of unique top Google search result to return as docs. The
        google search results from all queries are interleaved and the
        top `num_urls` unique URL's are downloaded as docs. If this
        number is less than ``len(queries)``, some of your queries may
        not contribute to the final output. By default, ``None``, which
        sets ``num_urls = 3 * len(queries)``.
    ignore_url_parts : iterable of str, optional
        Optional URL components to blacklist. For example, supplying
        `ignore_url_parts={"wikipedia.org"}` will ignore all URLs that
        contain "wikipedia.org". By default, ``None``.
    search_semaphore : :class:`asyncio.Semaphore`, optional
        Semaphore instance that can be used to limit the number of
        playwright browsers used to submit search engine queries open
        concurrently. For backwards-compatibility, if this input is
        ``None``, the input from `browser_semaphore` will be used in its
        place (i.e. the searches and file downloads will be limited
        using the same semaphore). By default, ``None``.
    browser_semaphore : :class:`asyncio.Semaphore`, optional
        Semaphore instance that can be used to limit the number of
        playwright browsers used to download files open concurrently.
        If ``None``, no limits are applied. By default, ``None``.
    task_name : str, optional
        Optional task name to use in :func:`asyncio.create_task`.
        By default, ``None``.
    use_fallback_per_query : bool, default=True
        Option to use the fallback list of search engines on a per-query
        basis. This means if a single query fails with one search
        engine, the fallback search engines will be attempted for that
        query. If this input is ``False``, the fallback search engines
        are only used if *all* search queries fail for a single search
        engine. By default, ``True``.
    on_search_complete_hook : callable, optional
        If provided, this async callable will be called after the search
        engine links have been retrieved. A single argument will be
        passed to this function containing a list of URL's that were the
        result of the search queries (this list cna be empty if the
        search failed). By default, ``None``.
    **kwargs
        Keyword-argument pairs to initialize
        :class:`elm.web.file_loader.AsyncFileLoader`. This input can
        also include and any/all of the following keywords:

            - ddg_api_kwargs
            - google_cse_api_kwargs
            - google_serper_api_kwargs
            - tavily_api_kwargs
            - ddgs_kwargs
            - cf_google_se_kwargs
            - pw_bing_se_kwargs
            - pw_ddg_se_kwargs
            - pw_google_cse_kwargs
            - pw_google_se_kwargs
            - pw_yahoo_se_kwargs
            - pw_launch_kwargs

        Each of these inputs should be a dictionary with
        keyword-argument pairs that you can use to initialize the search
        engines in the `search_engines` input. If ``pw_launch_kwargs``
        is detected, it will be added to the kwargs for all of the
        PLaywright-based search engines so that you do not have to
        repeatedly specify the launch parameters. For example, you may
        specify ``pw_launch_kwargs={"headless": False}`` to
        have all Playwright-based searches show the browser and _also_
        specify ``google_serper_api_kwargs={"api_key": "..."}`` to
        specify the API key for the Google Serper search.

    Returns
    -------
    list of :class:`elm.web.document.BaseDocument`
        List of documents representing the top `num_urls` results from
        the google searches across all `queries`.
    """
    if search_semaphore is None:
        # backward-compatibility
        search_semaphore = browser_semaphore

    fpq = use_fallback_per_query
    urls = await search_with_fallback(queries, search_engines=search_engines,
                                      num_urls=num_urls,
                                      ignore_url_parts=ignore_url_parts,
                                      browser_semaphore=search_semaphore,
                                      task_name=task_name,
                                      use_fallback_per_query=fpq, **kwargs)
    if on_search_complete_hook is not None:
        await on_search_complete_hook(urls)

    logger.debug("Downloading documents for URLS: \n\t-%s", "\n\t-".join(urls))
    docs = await load_docs(urls, browser_semaphore, **kwargs)
    return docs


async def search_with_fallback(queries, search_engines=_DEFAULT_SE,
                               num_urls=None, ignore_url_parts=None,
                               browser_semaphore=None, task_name=None,
                               use_fallback_per_query=True, **kwargs):
    """Retrieve search query URLs using multiple search engines if needed

    Parameters
    ----------
    queries : collection of str
        Collection of strings representing google queries. Documents for
        the top `num_urls` google search results (from all of these
        queries _combined_ will be returned from this function.
    search_engines : iterable of str
        Ordered collection of search engine names to attempt for web
        search. If the first search engine in the list returns a set
        of URLs, then iteration will end and documents for each URL will
        be returned. Otherwise, the next engine in this list will be
        used to run the web search. If this also fails, the next engine
        is used and so on. If all web searches fail, an empty list is
        returned. See :obj:`~elm.web.search.run.SEARCH_ENGINE_OPTIONS`
        for supported search engine options.
        By default, ``("PlaywrightGoogleLinkSearch", )``.
    num_urls : int, optional
        Number of unique top Google search result to return as docs. The
        google search results from all queries are interleaved and the
        top `num_urls` unique URL's are downloaded as docs. If this
        number is less than ``len(queries)``, some of your queries may
        not contribute to the final output. By default, ``None``, which
        sets ``num_urls = 3 * len(queries)``.
    ignore_url_parts : iterable of str, optional
        Optional URL components to blacklist. For example, supplying
        `ignore_url_parts={"wikipedia.org"}` will ignore all URLs that
        contain "wikipedia.org". By default, ``None``.
    browser_semaphore : :class:`asyncio.Semaphore`, optional
        Semaphore instance that can be used to limit the number of
        playwright browsers open concurrently. If ``None``, no limits
        are applied. By default, ``None``.
    task_name : str, optional
        Optional task name to use in :func:`asyncio.create_task`.
        By default, ``None``.
    use_fallback_per_query : bool, default=True
        Option to use the fallback list of search engines on a per-query
        basis. This means if a single query fails with one search
        engine, the fallback search engines will be attempted for that
        query. If this input is ``False``, the fallback search engines
        are only used if *all* search queries fail for a single search
        engine. By default, ``True``.
    **kwargs
        Keyword-argument pairs to initialize search engines. This input
        can include and any/all of the following keywords:

            - ddg_api_kwargs
            - google_cse_api_kwargs
            - google_serper_api_kwargs
            - tavily_api_kwargs
            - ddgs_kwargs
            - cf_google_se_kwargs
            - pw_bing_se_kwargs
            - pw_ddg_se_kwargs
            - pw_google_cse_kwargs
            - pw_google_se_kwargs
            - pw_yahoo_se_kwargs
            - pw_launch_kwargs

        Each of these inputs should be a dictionary with
        keyword-argument pairs that you can use to initialize the search
        engines in the `search_engines` input. If ``pw_launch_kwargs``
        is detected, it will be added to the kwargs for all of the
        PLaywright-based search engines so that you do not have to
        repeatedly specify the launch parameters. For example, you may
        specify ``pw_launch_kwargs={"headless": False}`` to
        have all Playwright-based searches show the browser and _also_
        specify ``google_serper_api_kwargs={"api_key": "..."}`` to
        specify the API key for the Google Serper search.

    Returns
    -------
    set
        Set of URL's for the queries (empty if search failed).

    Raises
    ------
    ELMInputError
        If `search_engines` input is empty.
    """
    num_urls = num_urls or 3 * len(queries)
    if len(search_engines) < 1:
        msg = f"Must provide at least one search engine! Got {search_engines=}"
        logger.error(msg)
        raise ELMInputError(msg)

    if use_fallback_per_query:
        urls = await _multi_se_search(search_engines, queries, num_urls,
                                      ignore_url_parts, browser_semaphore,
                                      task_name, kwargs)
        if urls:
            return urls
    else:
        for se_name in search_engines:
            logger.debug("Searching web using %r", se_name)
            urls = await _single_se_search(se_name, queries, num_urls,
                                           ignore_url_parts, browser_semaphore,
                                           task_name, kwargs)
            if urls:
                return urls

    logger.warning("No web results found using %d search engines: %r",
                   len(search_engines), search_engines)
    return set()


async def load_docs(urls, browser_semaphore=None, **kwargs):
    """Load a document for each input URL

    Parameters
    ----------
    urls : iterable of str
        Iterable of URL's (as strings) to fetch.
    browser_semaphore : :class:`asyncio.Semaphore`, optional
        Semaphore instance that can be used to limit the number of
        playwright browsers open concurrently for document retrieval. If
        ``None``, no limits are applied. By default, ``None``.
    kwargs
        Keyword-argument pairs to initialize
        :class:`elm.web.file_loader.AsyncFileLoader`.

    Returns
    -------
    list
        List of non-empty document instances containing information from
        the URL's. If a URL could not be fetched (i.e. document instance
        is empty), it will not be included in the output list.
    """
    logger.trace("Downloading docs for the following URL's:\n%r", urls)
    logger.trace("kwargs for AsyncFileLoader:\n%s",
                 pprint.PrettyPrinter().pformat(kwargs))
    file_loader = AsyncFileLoader(browser_semaphore=browser_semaphore,
                                  **kwargs)
    docs = await file_loader.fetch_all(*urls)

    page_lens = {doc.attrs.get("source", "Unknown"): len(doc.pages)
                 for doc in docs}
    logger.debug("Loaded the following number of pages for docs:\n%s",
                 pprint.PrettyPrinter().pformat(page_lens))
    return [doc for doc in docs if not doc.empty]


async def _single_se_search(se_name, queries, num_urls, ignore_url_parts,
                            browser_sem, task_name, kwargs):
    """Search for links using a single search engine"""
    _validate_se_name(se_name)
    links = await _run_search(se_name, queries, browser_sem, task_name, kwargs)
    return _down_select_urls(links, num_urls=num_urls,
                             ignore_url_parts=ignore_url_parts)


async def _multi_se_search(search_engines, queries, num_urls,
                           ignore_url_parts, browser_sem, task_name, kwargs):
    """Search for links using one or more search engines as fallback"""
    outputs = {q: None for q in queries}
    remaining_queries = list(queries)
    for se_name in search_engines:
        _validate_se_name(se_name)

        logger.debug("Searching web using %r", se_name)
        links = await _run_search(se_name, remaining_queries, browser_sem,
                                  task_name, kwargs)
        logger.trace("Links: %r", links)

        failed_queries = []
        for q, se_result in zip(remaining_queries, links):
            if not se_result or not se_result[0]:
                failed_queries.append(q)
                continue
            outputs[q] = se_result

        remaining_queries = failed_queries
        logger.trace("Remaining queries to search: %r", remaining_queries)

        if not remaining_queries:
            break

    links = [link or [[]] for link in outputs.values()]

    return _down_select_urls(links, num_urls=num_urls,
                             ignore_url_parts=ignore_url_parts)


async def _run_search(se_name, queries, browser_sem, task_name, kwargs):
    """Run a search for multiple queries on a single search engine"""
    searchers = [asyncio.create_task(_single_query_search(se_name, query,
                                                          browser_sem, kwargs),
                                     name=task_name) for query in queries]
    return await asyncio.gather(*searchers)


async def _single_query_search(se_name, query, browser_sem, kwargs):
    """Execute a single search query on a single search engine"""
    try:
        search_engine, uses_browser = _init_se(se_name, kwargs)
    except Exception as e:
        logger.error("Could not instantiate %s", se_name)
        logger.exception(e)
        return [[]]

    if uses_browser:
        # help avoid some detection by staggering the browser launches
        await asyncio.sleep(random.uniform(1, 10))
        return await _single_query_pw(search_engine, query,
                                      browser_sem=browser_sem)

    return await _single_query_api(search_engine, query)


async def _single_query_pw(search_engine, question, browser_sem):
    """Perform a single browser-based search"""
    if browser_sem is None:
        browser_sem = AsyncExitStack()

    logger.trace("Single search browser_semaphore=%r", browser_sem)
    async with browser_sem:
        logger.trace("Starting %s search for %r with browser_semaphore=%r",
                     search_engine._SE_NAME, question, browser_sem)
        return await search_engine.results(question,
                                           num_results=_RESULTS_PER_QUERY)


async def _single_query_api(search_engine, question):
    """Perform a single api-based search"""
    logger.trace("Starting %s search for %r", search_engine._SE_NAME, question)
    return await search_engine.results(question,
                                       num_results=_RESULTS_PER_QUERY)


def _init_se(se_name, kwargs):
    """Initialize a search engine class"""
    se_class, uses_browser, kwarg_key = SEARCH_ENGINE_OPTIONS[se_name]
    init_kwargs = {}
    if uses_browser:
        init_kwargs = kwargs.get("pw_launch_kwargs", {})

    # Cannot use 'pop' here because _run_search is invoked once per query.
    init_kwargs.update(kwargs.get(kwarg_key, {}))
    return se_class(**init_kwargs), uses_browser


def _down_select_urls(search_results, num_urls=5, ignore_url_parts=None):
    """Select the top N URLs"""
    ignore_url_parts = _as_set(ignore_url_parts)
    all_urls = chain.from_iterable(zip_longest(*[results[0]
                                                 for results
                                                 in search_results]))
    urls = set()
    for url in all_urls:
        if not url or any(substr in url for substr in ignore_url_parts):
            continue
        urls.add(url)
        if len(urls) == num_urls:
            break
    return urls


def _as_set(user_input):
    """Convert user input (possibly None or str) to set of strings"""
    if isinstance(user_input, str):
        user_input = {user_input}
    return set(user_input or [])


<<<<<<< HEAD
async def _load_docs(urls, browser_semaphore=None, **kwargs):
    """Load a document for each input URL"""
    logger.trace("Downloading docs for the following URL's:\n%r", urls)
    logger.trace("kwargs for AsyncFileLoader:\n%s",
                 pprint.PrettyPrinter().pformat(kwargs))
    file_loader = AsyncFileLoader(browser_semaphore=browser_semaphore,
                                  verify_ssl=False,
                                  **kwargs)
    docs = await file_loader.fetch_all(*urls)

    page_lens = {doc.attrs.get("source", "Unknown"): len(doc.pages)
                 for doc in docs}
    logger.debug("Loaded the following number of pages for docs:\n%s",
                 pprint.PrettyPrinter().pformat(page_lens))
    return [doc for doc in docs if not doc.empty]
=======
def _validate_se_name(se_name):
    """Validate user search engine name input"""
    if se_name not in SEARCH_ENGINE_OPTIONS:
        msg = (f"'se_name' must be one of: {list(SEARCH_ENGINE_OPTIONS)}\n"
               f"Got {se_name=}")
        logger.error(msg)
        raise ELMKeyError(msg)
>>>>>>> 3ea3008c
<|MERGE_RESOLUTION|>--- conflicted
+++ resolved
@@ -446,28 +446,10 @@
     return set(user_input or [])
 
 
-<<<<<<< HEAD
-async def _load_docs(urls, browser_semaphore=None, **kwargs):
-    """Load a document for each input URL"""
-    logger.trace("Downloading docs for the following URL's:\n%r", urls)
-    logger.trace("kwargs for AsyncFileLoader:\n%s",
-                 pprint.PrettyPrinter().pformat(kwargs))
-    file_loader = AsyncFileLoader(browser_semaphore=browser_semaphore,
-                                  verify_ssl=False,
-                                  **kwargs)
-    docs = await file_loader.fetch_all(*urls)
-
-    page_lens = {doc.attrs.get("source", "Unknown"): len(doc.pages)
-                 for doc in docs}
-    logger.debug("Loaded the following number of pages for docs:\n%s",
-                 pprint.PrettyPrinter().pformat(page_lens))
-    return [doc for doc in docs if not doc.empty]
-=======
 def _validate_se_name(se_name):
     """Validate user search engine name input"""
     if se_name not in SEARCH_ENGINE_OPTIONS:
         msg = (f"'se_name' must be one of: {list(SEARCH_ENGINE_OPTIONS)}\n"
                f"Got {se_name=}")
         logger.error(msg)
-        raise ELMKeyError(msg)
->>>>>>> 3ea3008c
+        raise ELMKeyError(msg)